--- conflicted
+++ resolved
@@ -27,11 +27,7 @@
     .join('\n');
   const systemPromptText = systemPrompt ? `你本次知识:${systemPrompt}\n` : '';
 
-<<<<<<< HEAD
-  const prompt = `${systemPromptText}\n我的问题是:'${messages[messages.length - 1].value}'`;
-=======
   const prompt = `${systemPromptText}我的问题是:'${messages[messages.length - 1].value}'`;
->>>>>>> 250399a1
 
   const lafResponse = await axios.post(
     'https://hnvacz.laf.run/claude-gpt',
