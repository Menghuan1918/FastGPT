--- conflicted
+++ resolved
@@ -20,12 +20,6 @@
 
   let msg = message;
   if ((code < 200 || code >= 400) && !message) {
-<<<<<<< HEAD
-    msg =
-      typeof error === 'string'
-        ? error
-        : openaiError[error?.response?.data?.message] || error?.message || '请求错误';
-=======
     msg = error?.message || '请求错误';
     if (typeof error === 'string') {
       msg = error;
@@ -33,7 +27,6 @@
       msg = openaiError[error?.response?.data?.message];
     }
 
->>>>>>> 65da4653
     console.error(error);
     console.error(msg);
   }
