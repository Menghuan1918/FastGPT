--- conflicted
+++ resolved
@@ -68,11 +68,7 @@
         return res.send(searchPrompts[0]?.value);
       }
 
-<<<<<<< HEAD
-      prompts.splice(prompts.length - 1, 0, ...searchPrompts);
-=======
       prompts.splice(prompts.length - 3, 0, ...searchPrompts);
->>>>>>> 250399a1
     } else {
       // 没有用知识库搜索，仅用系统提示词
       model.chat.systemPrompt &&
